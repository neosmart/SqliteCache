using System;

namespace NeoSmart.Caching.Sqlite
{
    enum Operation
    {
        Insert,
        Remove,
        RemoveExpired,
        Get,
        Refresh,
        BulkInsert,
    }

    static class DbCommands
    {
        public readonly static string[] Commands;
        public readonly static int Count = Enum.GetValues(typeof(Operation)).Length;

        // We have two expiry fields, that can be considered a union of these
        // two cases: (AbsoluteExpiry) and (NextExpiry, Ttl)
        const string NotExpiredClause = " (expiry IS NULL OR expiry >= @now) ";

        static DbCommands()
        {
            Commands = new string[Count];

            Commands[(int) Operation.Insert] =
                "INSERT OR REPLACE INTO cache (key, value, expiry, renewal) " +
                "VALUES (@key, @value, @expiry, @renewal)";

            Commands[(int)Operation.Refresh] =
                $"UPDATE cache " +
                $"SET expiry = (@now + renewal) " +
                $"WHERE " +
                $"  key = @key " +
                $"  AND expiry >= @now " +
                $"  AND renewal IS NOT NULL;";

            Commands[(int)Operation.Get] =
                // Get an unexpired item from the cache
                $"SELECT value FROM cache " +
                $"  WHERE key = @key " +
                $"  AND {NotExpiredClause};" +
                // And update the expiry if it is unexpired and has a renewal
                Commands[(int)Operation.Refresh];

            Commands[(int)Operation.Remove] =
                "DELETE FROM cache " +
                "  WHERE key = @key";

            Commands[(int)Operation.RemoveExpired] =
                "DELETE FROM cache " +
                $"  WHERE NOT {NotExpiredClause};" +
                $"SELECT CHANGES();";

<<<<<<< HEAD
            Commands[(int)Operation.BulkInsert] =
                "INSERT OR REPLACE INTO cache (key, value, expiry, renewal) VALUES ";
=======

#if DEBUG
            for (int i = 0; i < Count; ++i)
            {
                if (string.IsNullOrEmpty(Commands[i]))
                {
                    throw new Exception("Missing SQLite command for operation " + Enum.GetName(typeof(Operation), i));
                }
            }
#endif
>>>>>>> 289eccef
        }
    }
}<|MERGE_RESOLUTION|>--- conflicted
+++ resolved
@@ -54,10 +54,8 @@
                 $"  WHERE NOT {NotExpiredClause};" +
                 $"SELECT CHANGES();";
 
-<<<<<<< HEAD
             Commands[(int)Operation.BulkInsert] =
                 "INSERT OR REPLACE INTO cache (key, value, expiry, renewal) VALUES ";
-=======
 
 #if DEBUG
             for (int i = 0; i < Count; ++i)
@@ -68,7 +66,6 @@
                 }
             }
 #endif
->>>>>>> 289eccef
         }
     }
 }